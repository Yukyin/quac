--- conflicted
+++ resolved
@@ -608,11 +608,7 @@
 import os
 import os.path
 import re
-<<<<<<< HEAD
-import urllib.parse
-=======
 import sys
->>>>>>> 9686db33
 import zlib
 import collections
 
