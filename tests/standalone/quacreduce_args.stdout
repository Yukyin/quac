*** Check input files for unique names
$ quacreduce --map cat --reduce cat foo/bar.txt baz/qux.txt
0
$ quacreduce --map cat --reduce cat foo/bar.txt baz/bar.txt
usage: quacreduce [--map CMD] [--reduce CMD] [--python CLASS] [--pyargs DICT]
                  [--dist] [--file-reader CMD] [--jobdir DIR] [--partitions N]
                  [--sortdir DIR] [--sortmem N] [--update] [-h]
                  [--config FILE] [--notimes] [--unittest] [--verbose]
                  FILE [FILE ...]
quacreduce: error: input file basenames must be unique
2
*** Check specification of --python, --map, --reduce
*** these should succeed
$ quacreduce --map foo --reduce bar input.txt
0
$ quacreduce --python foo --map bar input.txt
0
$ quacreduce --python foo --reduce bar input.txt
0
*** these should fail
$ quacreduce --notimes input.txt
quacr FATAL    must specify both mapper and reducer
1
$ quacreduce --notimes --map bar input.txt
quacr FATAL    must specify both mapper and reducer
1
$ quacreduce --notimes --reduce bar input.txt
quacr FATAL    must specify both mapper and reducer
1
$ quacreduce --notimes --python foo --map bar --reduce baz input.txt
quacr FATAL    cannot specify all of --python, --map, --reduce
1
*** Check that job fails if the map or reduce commands fail
$ quacreduce --notimes --map false --reduce true /dev/null
<<<<<<< HEAD
$ (make 2>&1 | egrep -v '^Makefile:[0-9]+: recipe for target .+ failed$' || true)
cat /dev/null | false | hashsplit 1 tmp/null && if [ ${PIPESTATUS[1]} -ne 0 ]; then false; fi
make: *** [tmp/null.mapped] Error 1
$ quacreduce --notimes --map true --reduce false /dev/null
$ (make 2>&1 | egrep -v '^Makefile:[0-9]+: recipe for target .+ failed$' || true)
cat /dev/null | true | hashsplit 1 tmp/null && if [ ${PIPESTATUS[1]} -ne 0 ]; then false; fi
touch tmp/null.mapped
LC_ALL=C sort -s -k1,1 -t'	' -S 64M -T tmp tmp/null/0 | false && if [ ${PIPESTATUS[1]} -ne 0 ]; then false; fi
=======
$ make --quiet
Makefile:15: recipe for target 'tmp/null.mapped' failed
make: *** [tmp/null.mapped] Error 1
$ quacreduce --notimes --map true --reduce false /dev/null
$ make --quiet
Makefile:19: recipe for target 'tmp/0.reduced' failed
>>>>>>> 4ee2947b
make: *** [tmp/0.reduced] Error 1<|MERGE_RESOLUTION|>--- conflicted
+++ resolved
@@ -32,21 +32,10 @@
 1
 *** Check that job fails if the map or reduce commands fail
 $ quacreduce --notimes --map false --reduce true /dev/null
-<<<<<<< HEAD
-$ (make 2>&1 | egrep -v '^Makefile:[0-9]+: recipe for target .+ failed$' || true)
-cat /dev/null | false | hashsplit 1 tmp/null && if [ ${PIPESTATUS[1]} -ne 0 ]; then false; fi
-make: *** [tmp/null.mapped] Error 1
-$ quacreduce --notimes --map true --reduce false /dev/null
-$ (make 2>&1 | egrep -v '^Makefile:[0-9]+: recipe for target .+ failed$' || true)
-cat /dev/null | true | hashsplit 1 tmp/null && if [ ${PIPESTATUS[1]} -ne 0 ]; then false; fi
-touch tmp/null.mapped
-LC_ALL=C sort -s -k1,1 -t'	' -S 64M -T tmp tmp/null/0 | false && if [ ${PIPESTATUS[1]} -ne 0 ]; then false; fi
-=======
 $ make --quiet
 Makefile:15: recipe for target 'tmp/null.mapped' failed
 make: *** [tmp/null.mapped] Error 1
 $ quacreduce --notimes --map true --reduce false /dev/null
 $ make --quiet
 Makefile:19: recipe for target 'tmp/0.reduced' failed
->>>>>>> 4ee2947b
 make: *** [tmp/0.reduced] Error 1